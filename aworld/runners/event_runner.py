--- conflicted
+++ resolved
@@ -241,12 +241,7 @@
                             if hasattr(agent, 'sandbox') and agent.sandbox:
                                 await agent.sandbox.cleanup()
                         except Exception as e:
-<<<<<<< HEAD
-                            logger.warning(
-                                f"event_runner Failed to cleanup sandbox for agent {agent_name}: {e}")
-=======
                             logger.warning(f"event_runner Failed to cleanup sandbox for agent {agent_name}: {e}")
->>>>>>> c3e2a2a3
 
     async def do_run(self, context: Context = None):
         if self.swarm and not self.swarm.initialized:
