# coding: utf-8
# Copyright (c) 2025 inclusionAI.
import abc
import asyncio
import json
from typing import AsyncGenerator, Tuple

from aworld.agents.loop_llm_agent import LoopableAgent
from aworld.core.agent.base import is_agent, AgentFactory
from aworld.core.agent.swarm import GraphBuildType
from aworld.core.common import ActionModel, Observation, TaskItem
from aworld.core.context.base import Context
from aworld.core.event.base import Message, Constants, TopicType, AgentMessage
from aworld.core.exceptions import AworldException
from aworld.logs.util import logger
from aworld.planner.plan import Plan, StepInfo, parse_plan
from aworld.runners.handler.base import DefaultHandler
from aworld.runners.handler.tool import DefaultToolHandler
from aworld.runners.utils import endless_detect
from aworld.output.base import StepOutput
from aworld.utils.exec_util import exec_agents, exec_agent, exec_tool


class AgentHandler(DefaultHandler):
    __metaclass__ = abc.ABCMeta

    def __init__(self, runner: 'TaskEventRunner'):
        self.swarm = runner.swarm
        self.endless_threshold = runner.endless_threshold
        self.task_id = runner.task.id

        self.agent_calls = []

    @classmethod
    def name(cls):
        return "_agents_handler"


class DefaultAgentHandler(AgentHandler):
    async def handle(self, message: Message) -> AsyncGenerator[Message, None]:
        if message.category != Constants.AGENT:
            if message.sender in self.swarm.agents and message.sender in AgentFactory:
                if self.agent_calls:
                    if self.agent_calls[-1] != message.sender:
                        self.agent_calls.append(message.sender)
                else:
                    self.agent_calls.append(message.sender)
            return

        headers = {"context": message.context}
        session_id = message.session_id
        data = message.payload
        if not data:
            # error message, p2p
            yield Message(
                category=Constants.OUTPUT,
                payload=StepOutput.build_failed_output(name=f"{message.caller or self.name()}",
                                                       step_num=0,
                                                       data="no data to process.",
                                                       task_id=self.task_id),
                sender=self.name(),
                session_id=session_id,
                headers=headers
            )
            yield Message(
                category=Constants.TASK,
                payload=TaskItem(msg="no data to process.", data=data, stop=True),
                sender=self.name(),
                session_id=session_id,
                topic=TopicType.ERROR,
                headers=headers
            )
            return

        if isinstance(data, Tuple) and isinstance(data[0], Observation):
            data = data[0]
            message.payload = data
        # data is Observation
        if isinstance(data, Observation):
            if not self.swarm:
                msg = Message(
                    category=Constants.TASK,
                    payload=data.content,
                    sender=data.observer,
                    session_id=session_id,
                    topic=TopicType.FINISHED,
                    headers=headers
                )
                logger.info(f"agent handler send finished message: {msg}")
                yield msg
                return

            agent = self.swarm.agents.get(message.receiver)
            # agent + tool completion protocol.
            if agent and agent.finished and data.info.get('done'):
                self.swarm.cur_step += 1
                if agent.id() == self.swarm.communicate_agent.id():
                    msg = Message(
                        category=Constants.TASK,
                        payload=data.content,
                        sender=agent.id(),
                        session_id=session_id,
                        topic=TopicType.FINISHED,
                        headers=headers
                    )
                    logger.info(f"agent handler send finished message: {msg}")
                    yield msg
                else:
                    msg = Message(
                        category=Constants.AGENT,
                        payload=Observation(content=data.content),
                        sender=agent.id(),
                        session_id=session_id,
                        receiver=self.swarm.communicate_agent.id(),
                        headers=message.headers
                    )
                    logger.info(f"agent handler send agent message: {msg}")
                    yield msg
            else:
                if data.info.get('done'):
                    agent_name = self.agent_calls[-1]
                    async for event in self._stop_check(ActionModel(agent_name=agent_name, policy_info=data.content),
                                                        message):
                        yield event
                elif not message.receiver:
                    agent_name = message.sender
                    async for event in self._stop_check(ActionModel(agent_name=agent_name, policy_info=data.content),
                                                        message):
                        yield event
                else:
                    logger.info(f"agent handler send observation message: {message}")
                    yield message
            return

        # data is List[ActionModel]
        for action in data:
            if not isinstance(action, ActionModel):
                # error message, p2p
                yield Message(
                    category=Constants.OUTPUT,
                    payload=StepOutput.build_failed_output(name=f"{message.caller or self.name()}",
                                                           step_num=0,
                                                           data="action not a ActionModel.",
                                                           task_id=self.task_id),
                    sender=self.name(),
                    session_id=session_id,
                    headers=headers
                )
                msg = Message(
                    category=Constants.TASK,
                    payload=TaskItem(msg="action not a ActionModel.", data=data, stop=True),
                    sender=self.name(),
                    session_id=session_id,
                    topic=TopicType.ERROR,
                    headers=headers
                )
                logger.info(f"agent handler send task message: {msg}")
                yield msg
                return

        tools = []
        agents = []
        for action in data:
            if is_agent(action):
                agents.append(action)
            else:
                tools.append(action)

        if tools:
            msg = Message(
                category=Constants.TOOL,
                payload=tools,
                sender=self.name(),
                session_id=session_id,
                receiver=DefaultToolHandler.name(),
                headers=message.headers
            )
            logger.info(f"agent handler send tool message: {msg}")
            yield msg
        else:
            yield Message(
                category=Constants.OUTPUT,
                payload=StepOutput.build_finished_output(name=f"{message.caller or self.name()}",
                                                         step_num=0,
                                                         task_id=self.task_id),
                sender=self.name(),
                receiver=agents[0].tool_name,
                session_id=session_id,
                headers=headers
            )

        for agent in agents:
            async for event in self._agent(agent, message):
                logger.info(f"agent handler send message: {event}")
                yield event

    async def _agent(self, action: ActionModel, message: Message):
        self.agent_calls.append(action.agent_name)
        agent = self.swarm.agents.get(action.agent_name)
        # be handoff
        agent_name = action.tool_name
        if not agent_name:
            async for event in self._stop_check(action, message):
                yield event
            return

        headers = {"context": message.context}
        session_id = message.session_id
        cur_agent = self.swarm.agents.get(agent_name)
        if not cur_agent or not agent:
            yield Message(
                category=Constants.TASK,
                payload=TaskItem(msg=f"Can not find {agent_name} or {action.agent_name} agent in swarm.",
                                 data=action,
                                 stop=True),
                sender=self.name(),
                session_id=session_id,
                topic=TopicType.ERROR,
                headers=headers
            )
            return

        cur_agent._finished = False
        con = action.policy_info
        if action.params and 'content' in action.params:
            con = action.params['content']
        observation = Observation(content=con, observer=agent.id(), from_agent_name=agent.id())

        if agent.handoffs and agent_name not in agent.handoffs:
            if message.caller:
                message.receiver = message.caller
                message.caller = ''
                yield message
            else:
                yield Message(category=Constants.TASK,
                              payload=TaskItem(msg=f"Can not handoffs {agent_name} agent ", data=observation),
                              sender=self.name(),
                              session_id=session_id,
                              topic=TopicType.RERUN,
                              headers=headers)
            return

        yield Message(
            category=Constants.AGENT,
            payload=observation,
            caller=message.caller,
            sender=action.agent_name,
            session_id=session_id,
            receiver=action.tool_name,
            headers=message.headers
        )

    async def _stop_check(self, action: ActionModel, message: Message) -> AsyncGenerator[Message, None]:
        if GraphBuildType.TEAM.value == self.swarm.build_type:
            agent = self.swarm.agents.get(action.agent_name)
            caller = self.swarm.agent_graph.root_agent.id() or message.caller
            if agent.id != self.swarm.agent_graph.root_agent.id():
                yield Message(
                    category=Constants.AGENT,
                    payload=Observation(content=action.policy_info),
                    sender=agent.id(),
                    session_id=message.session_id,
                    receiver=caller,
                    headers=message.headers
                )
                return
        if GraphBuildType.WORKFLOW.value != self.swarm.build_type:
            async for event in self._social_stop_check(action, message):
                yield event
        else:
            if self.swarm.has_cycle:
                async for event in self._loop_sequence_stop_check(action, message):
                    yield event
            else:
                async for event in self._sequence_stop_check(action, message):
                    yield event

    async def _sequence_stop_check(self, action: ActionModel, message: Message) -> AsyncGenerator[Message, None]:
        headers = {"context": message.context}
        session_id = message.session_id
        agent = self.swarm.agents.get(action.agent_name)
        ordered_agents = self.swarm.ordered_agents
        idx = next((i for i, x in enumerate(ordered_agents) if x == agent), -1)
        if idx == -1:
            yield Message(
                category=Constants.TASK,
                payload=action,
                sender=self.name(),
                session_id=session_id,
                topic=TopicType.ERROR,
                headers=headers
            )
            return

        # The last agent
        if idx == len(self.swarm.ordered_agents) - 1:
            receiver = None
            # agent loop
            if isinstance(agent, LoopableAgent):
                agent.cur_run_times += 1
                if not agent.finished:
                    receiver = agent.goto

            if receiver:
                yield Message(
                    category=Constants.AGENT,
                    payload=Observation(content=action.policy_info),
                    sender=agent.id(),
                    session_id=session_id,
                    receiver=receiver,
                    headers=message.headers
                )
            else:
                logger.debug(f"_sequence_stop_check execute loop {self.swarm.cur_step}. "
                             f"message: {message}. session_id: {session_id}.")
                yield Message(
                    category=Constants.TASK,
                    payload=action.policy_info,
                    sender=agent.id(),
                    session_id=session_id,
                    topic=TopicType.FINISHED,
                    headers=headers
                )
            return

            # loop agent type
        if isinstance(agent, LoopableAgent):
            agent.cur_run_times += 1
            if agent.finished:
                receiver = self.swarm.ordered_agents[idx + 1].id()
            else:
                receiver = agent.goto
        else:
            # means the loop finished
            receiver = self.swarm.ordered_agents[idx + 1].id()
        yield Message(
            category=Constants.AGENT,
            payload=Observation(content=action.policy_info),
            sender=agent.id(),
            session_id=session_id,
            receiver=receiver,
            headers=message.headers
        )

    async def _loop_sequence_stop_check(self, action: ActionModel, message: Message) -> AsyncGenerator[Message, None]:
        headers = {"context": message.context}
        session_id = message.session_id
        agent = self.swarm.agents.get(action.agent_name)
        idx = next((i for i, x in enumerate(self.swarm.ordered_agents) if x == agent), -1)
        if idx == -1:
            # unknown agent, means something wrong
            yield Message(
                category=Constants.TASK,
                payload=action,
                sender=self.name(),
                session_id=session_id,
                topic=TopicType.ERROR,
                headers=headers
            )
            return
        if idx == len(self.swarm.ordered_agents) - 1:
            # supported sequence loop
            if self.swarm.cur_step >= self.swarm.max_steps:
                receiver = None
                # agent loop
                if isinstance(agent, LoopableAgent):
                    agent.cur_run_times += 1
                    if not agent.finished:
                        receiver = agent.goto

                if receiver:
                    yield Message(
                        category=Constants.AGENT,
                        payload=Observation(content=action.policy_info),
                        sender=agent.id(),
                        session_id=session_id,
                        receiver=receiver,
                        headers=message.headers
                    )
                else:
                    # means the task finished
                    yield Message(
                        category=Constants.TASK,
                        payload=action.policy_info,
                        sender=agent.id(),
                        session_id=session_id,
                        topic=TopicType.FINISHED,
                        headers=headers
                    )
            else:
                self.swarm.cur_step += 1
                logger.debug(f"_loop_sequence_stop_check execute loop {self.swarm.cur_step}.")
                yield Message(
                    category=Constants.TASK,
                    payload='',
                    sender=agent.id(),
                    session_id=session_id,
                    topic=TopicType.START,
                    headers=headers
                )
            return

        if isinstance(agent, LoopableAgent):
            agent.cur_run_times += 1
            if agent.finished:
                receiver = self.swarm.ordered_agents[idx + 1].id()
            else:
                receiver = agent.goto
        else:
            # means the loop finished
            receiver = self.swarm.ordered_agents[idx + 1].id()
        yield Message(
            category=Constants.AGENT,
            payload=Observation(content=action.policy_info),
            sender=agent.name(),
            session_id=session_id,
            receiver=receiver,
            headers=message.headers
        )

    async def _social_stop_check(self, action: ActionModel, message: Message) -> AsyncGenerator[Message, None]:
        headers = {"context": message.context}
        agent = self.swarm.agents.get(action.agent_name)
        caller = message.caller
        session_id = message.session_id
        if endless_detect(self.agent_calls,
                          endless_threshold=self.endless_threshold,
                          root_agent_name=self.swarm.communicate_agent.id()):
            yield Message(
                category=Constants.TASK,
                payload=action.policy_info,
                sender=agent.id(),
                session_id=session_id,
                topic=TopicType.FINISHED,
                headers=headers
            )
            return

        if not caller or caller == self.swarm.communicate_agent.id():
            if self.swarm.cur_step >= self.swarm.max_steps or self.swarm.finished:
                yield Message(
                    category=Constants.TASK,
                    payload=action.policy_info,
                    sender=agent.id(),
                    session_id=session_id,
                    topic=TopicType.FINISHED,
                    headers=headers
                )
            else:
                self.swarm.cur_step += 1
                logger.info(f"_social_stop_check execute loop {self.swarm.cur_step}.")
                yield Message(
                    category=Constants.AGENT,
                    payload=Observation(content=action.policy_info),
                    sender=agent.id(),
                    session_id=session_id,
                    receiver=self.swarm.communicate_agent.id(),
                    headers=message.headers
                )
        else:
            idx = 0
            for idx, name in enumerate(self.agent_calls[::-1]):
                if name == agent.id():
                    break
            idx = len(self.agent_calls) - idx - 1
            if idx:
                caller = self.agent_calls[idx - 1]

            yield Message(
                category=Constants.AGENT,
                payload=Observation(content=action.policy_info),
                sender=agent.id(),
                session_id=session_id,
                receiver=caller,
                headers=message.headers
            )


class DefaultTeamHandler(AgentHandler):
    async def handle(self, message: Message) -> AsyncGenerator[Message, None]:
        if message.category != Constants.MULTI_AGENT_TEAM:
            return

        content = message.payload
        # data is List[ActionModel]
        for action in content:
            if not isinstance(action, ActionModel):
                # error message, p2p
                yield Message(
                    category=Constants.OUTPUT,
                    payload=StepOutput.build_failed_output(name=f"{message.caller or self.name()}",
                                                           step_num=0,
                                                           data="action not a ActionModel.",
                                                           task_id=self.task_id),
                    sender=self.name(),
                    session_id=message.session_id,
                    headers=message.headers
                )
                msg = Message(
                    category=Constants.TASK,
                    payload=TaskItem(msg="action not a ActionModel.", data=content, stop=True),
                    sender=self.name(),
                    session_id=message.session_id,
                    topic=TopicType.ERROR,
                    headers=message.headers
                )
                logger.info(f"agent handler send task message: {msg}")
                yield msg
                return

<<<<<<< HEAD
        logger.info(f"DefaultTeamHandler|content|{content}")
        plan = parse_plan(content[0].policy_info)
=======
        plan: Plan = parse_plan(content[0].policy_info)
>>>>>>> bf49b1b3
        logger.info(f"DefaultTeamHandler|plan|{plan}")
        step_infos = plan.step_infos
        steps = step_infos.steps
        dag = step_infos.dag
        if not steps or not dag:
            if plan.answer:
                yield Message(
                    category=Constants.TASK,
                    payload=plan.answer,
                    sender=self.name(),
                    session_id=message.session_id,
                    topic=TopicType.FINISHED,
                    headers=message.headers
                )
            else:
                raise AworldException("no steps and answer.")

        merge_context = message.context
        res = ''
        for node in dag:
            if isinstance(node, list):
                # can parallel
                tasks = []

                for n in node:
                    new_context = merge_context.deep_copy()
                    step_info: StepInfo = steps.get(n)
                    agent = self.swarm.agents.get(step_info.id)
                    if agent:
                        tasks.append(exec_agent(step_info.input, agent, new_context))
                    else:
                        tasks.append(exec_tool(tool_name=step_info.id,
                                               params=step_info.parameters,
                                               context=new_context))

                res = await asyncio.gather(*tasks)
                for idx, t in enumerate(res):
                    merge_context.merge_context(t.context)
                    merge_context.save_action_trajectory(steps.get(node[idx]).id, t.answer)
            else:
                logger.info(f"DefaultTeamHandler|node|start|{node}")
                step_info: StepInfo = steps.get(node)
                agent = self.swarm.agents.get(step_info.id)
                new_context = merge_context.deep_copy()
                if agent:
                    res = await exec_agent(step_info.input, agent, new_context)
                else:
                    res = await exec_tool(tool_name=step_info.id,
                                          params=step_info.parameters,
                                          context=new_context)
                merge_context.merge_context(res.context)
                merge_context.save_action_trajectory(step_info.id, res.answer, agent_name=agent.id())
                logger.info(f"DefaultTeamHandler|node|end|{res}")

        yield AgentMessage(session_id=message.session_id,
                           payload=res,
                           sender=self.name(),
                           receiver=self.swarm.communicate_agent.id(),
                           headers={'context': merge_context})<|MERGE_RESOLUTION|>--- conflicted
+++ resolved
@@ -508,12 +508,8 @@
                 yield msg
                 return
 
-<<<<<<< HEAD
         logger.info(f"DefaultTeamHandler|content|{content}")
         plan = parse_plan(content[0].policy_info)
-=======
-        plan: Plan = parse_plan(content[0].policy_info)
->>>>>>> bf49b1b3
         logger.info(f"DefaultTeamHandler|plan|{plan}")
         step_infos = plan.step_infos
         steps = step_infos.steps
