--- conflicted
+++ resolved
@@ -34,7 +34,7 @@
 
     def add(self, memory_item: MemoryItem):
         self.memory_store.add(memory_item)
-        
+
         # Check if we need to create or update summary
         if self.enable_summary:
             total_rounds = len(self.memory_store.get_all())
@@ -44,28 +44,28 @@
     def _create_or_update_summary(self, total_rounds: int):
         """
         Create or update summary based on current total rounds.
-        
+
         Args:
             total_rounds (int): Total number of rounds.
         """
         summary_index = int(total_rounds / self.summary_rounds)
         start = (summary_index - 1) * self.summary_rounds
         end = total_rounds - self.summary_rounds
-        
+
         # Ensure we have valid start and end indices
         start = max(0, start)
         end = max(start, end)
-        
+
         # Get the memory items to summarize
         items_to_summarize = self.memory_store.get_all()[start:end+1]
         print(f"{total_rounds}start: {start}, end: {end},")
-        
+
         # Create summary content
         summary_content = self._summarize_items(items_to_summarize, summary_index)
-        
+
         # Create the range key
         range_key = f"{start}_{end}"
-        
+
         # Check if summary for this range already exists
         if range_key in self.summary:
             # Update existing summary
@@ -88,11 +88,11 @@
     def _summarize_items(self, items: list[MemoryItem], summary_index: int) -> str:
         """
         Summarize a list of memory items.
-        
+
         Args:
             items (list[MemoryItem]): List of memory items to summarize.
             summary_index (int): Summary index.
-            
+
         Returns:
             str: Summary content.
         """
@@ -124,7 +124,6 @@
         Returns:
             list[MemoryItem]: List of latest memories.
         """
-<<<<<<< HEAD
         memory_items = self.memory_store.get_last_n(last_rounds)
         while len(memory_items) > 0 and memory_items[0].metadata and "tool_call_id" in memory_items[0].metadata and memory_items[0].metadata["tool_call_id"]:
             last_rounds = last_rounds + 1
@@ -134,33 +133,32 @@
             memory_items.insert(0, self.memory_store.get_first())
 
         return memory_items
-=======
         last_n_items = self.memory_store.get_last_n(last_rounds)
-        
+
         # tool_call_id -> tool_calls
         if last_n_items and len(last_n_items) > 0 and "tool_call_id" in last_n_items[0].metadata:
             # more
             last_n_items = self.memory_store.get_last_n(last_rounds + 1)
-        
+
         # If summary is disabled or no summaries exist, return just the last_n_items
         if not self.enable_summary or not self.summary:
             return last_n_items
-            
+
         # Calculate the range for relevant summaries
         all_items = self.memory_store.get_all()
         total_items = len(all_items)
         end_index = total_items - last_rounds
-        
+
         # Get complete summaries
         result = []
         complete_summary_count = end_index // self.summary_rounds
-        
+
         # Get complete summaries
         for i in range(complete_summary_count):
             range_key = f"{i * self.summary_rounds}_{(i + 1) * self.summary_rounds - 1}"
             if range_key in self.summary:
                 result.append(self.summary[range_key])
-        
+
         # Get the last incomplete summary if exists
         remaining_items = end_index % self.summary_rounds
         if remaining_items > 0:
@@ -168,23 +166,22 @@
             range_key = f"{start}_{end_index - 1}"
             if range_key in self.summary:
                 result.append(self.summary[range_key])
-            
+
         # Add the last n items
         result.extend(last_n_items)
-        
+
         return result
->>>>>>> 1a41fc71
 
     def retrieve(self, query, filters: dict) -> list[MemoryItem]:
         return self.memory_store.retrieve(query, filters)
 
     def history(self, memory_id) -> list[MemoryItem]:
         return self.memory_store.history(memory_id)
-        
+
     def get_summary(self) -> list[MemoryItem]:
         """
         Get all summaries.
-        
+
         Returns:
             list[MemoryItem]: List of summary items.
         """
