import logging
from typing import List, Dict, Any
import json
import os
from pathlib import Path
from contextlib import AsyncExitStack

from aworld.mcp.server import MCPServer, MCPServerSse


async def run(mcp_servers: list[MCPServer]) -> List[Dict[str, Any]]:
    openai_tools = []
    for i, server in enumerate(mcp_servers):
        try:
            tools = await server.list_tools()
            for tool in tools:
                required = []
                properties = {}
                if tool.inputSchema and tool.inputSchema.get("properties"):
                    required = tool.inputSchema.get("required", [])
                    _properties = tool.inputSchema["properties"]
                    for param_name, param_info in _properties.items():
                        param_type = param_info["type"] if param_info["type"] != "str" else "string"
                        param_desc = param_info["description"] if param_info["description"] else ""
                        if param_type == "array":
                            # Handle array type parameters
                            item_type = param_info.get("items", {}).get("type", "string")
                            if item_type == "str":
                                item_type = "string"
                            properties[param_name] = {
                                "description": param_desc,
                                "type": param_type,
                                "items": {
                                    "type": item_type
                                }
                            }
                        else:
                            # Handle non-array type parameters
                            properties[param_name] = {
                                "description": param_desc,
                                "type": param_type
                            }
                        if param_info.get("required", False):
                            required.append(param_name)

                openai_function_schema = {
                    "name": f'{server.name}__{tool.name}',
                    "description": tool.description,
                    "parameters": {
                        "type": "object",
                        "properties": properties,
                        "required": required
                    }
                }
                openai_tools.append({
                    "type": "function",
                    "function": openai_function_schema,
                })
            logging.info(f"✅ server #{i + 1} ({server.name}) connected success，tools: {len(tools)}")

        except Exception as e:
            logging.error(f"❌ server #{i + 1} ({server.name}) connect fail: {e}")
            return []

    return openai_tools


async def mcp_tool_desc_transform(tools: List[str] = None) -> List[Dict[str, Any]]:
    """Default implement transform framework standard protocol to openai protocol of tool description."""

    # Priority given to the running path.
    if os.path.exists(os.path.join(os.getcwd(), "mcp.json")):
        config_path = os.path.join(os.getcwd(), "mcp.json")
    else:
        current_dir = os.path.dirname(os.path.abspath(__file__))
        config_path = os.path.normpath(os.path.join(current_dir, "../config/mcp.json"))

    try:
        with open(config_path, "r") as f:
            config = json.load(f)
    except Exception as e:
        logging.info(f"load mcp config fail: {e}")
        return []

    mcp_servers_config = config.get("mcpServers", {})

    server_configs = []
    for server_name, server_config in mcp_servers_config.items():
        # Skip disabled servers
        if server_config.get("disabled", False):
            continue
            
        if tools is None or server_name in tools:
<<<<<<< HEAD
            server_configs.append({
                "name": "mcp__" + server_name,
                "params": {"url": server_config["url"]}
            })
=======
            # Handle SSE server
            if "url" in server_config:
                server_configs.append({
                    "name": "mcp__" + server_name,
                    "type": "sse",
                    "params": {"url": server_config["url"]}
                })
            # Handle stdio server
            elif "command" in server_config:
                server_configs.append({
                    "name": "mcp__" + server_name,
                    "type": "stdio",
                    "params": {
                        "command": server_config["command"],
                        "args": server_config.get("args", []),
                        "env": server_config.get("env", {}),
                        "cwd": server_config.get("cwd"),
                        "encoding": server_config.get("encoding", "utf-8"),
                        "encoding_error_handler": server_config.get("encoding_error_handler", "strict")
                    }
                })
>>>>>>> bd9902f4

    if not server_configs:
        logging.info("not match mcp server")
        return []
<<<<<<< HEAD

=======
        
    openai_tools = []
>>>>>>> bd9902f4
    async with AsyncExitStack() as stack:
        servers = []
        for server_config in server_configs:
            if server_config["type"] == "sse":
                server = MCPServerSse(
                    name=server_config["name"],
                    params=server_config["params"]
                )
            elif server_config["type"] == "stdio":
                from aworld.mcp.server import MCPServerStdio
                server = MCPServerStdio(
                    name=server_config["name"],
                    params=server_config["params"]
                )
            else:
                logging.warning(f"Unsupported MCP server type: {server_config['type']}")
                continue
                
            server = await stack.enter_async_context(server)
            servers.append(server)
<<<<<<< HEAD
=======
            
>>>>>>> bd9902f4
        openai_tools = await run(servers)

    return openai_tools<|MERGE_RESOLUTION|>--- conflicted
+++ resolved
@@ -75,11 +75,15 @@
         current_dir = os.path.dirname(os.path.abspath(__file__))
         config_path = os.path.normpath(os.path.join(current_dir, "../config/mcp.json"))
 
+    if not os.path.exists(config_path):
+        logging.info(f"mcp config is not exist: {config_path}")
+        return []
+
     try:
         with open(config_path, "r") as f:
             config = json.load(f)
     except Exception as e:
-        logging.info(f"load mcp config fail: {e}")
+        logging.info(f"load config fail: {e}")
         return []
 
     mcp_servers_config = config.get("mcpServers", {})
@@ -89,14 +93,8 @@
         # Skip disabled servers
         if server_config.get("disabled", False):
             continue
-            
+
         if tools is None or server_name in tools:
-<<<<<<< HEAD
-            server_configs.append({
-                "name": "mcp__" + server_name,
-                "params": {"url": server_config["url"]}
-            })
-=======
             # Handle SSE server
             if "url" in server_config:
                 server_configs.append({
@@ -118,17 +116,11 @@
                         "encoding_error_handler": server_config.get("encoding_error_handler", "strict")
                     }
                 })
->>>>>>> bd9902f4
 
     if not server_configs:
         logging.info("not match mcp server")
         return []
-<<<<<<< HEAD
 
-=======
-        
-    openai_tools = []
->>>>>>> bd9902f4
     async with AsyncExitStack() as stack:
         servers = []
         for server_config in server_configs:
@@ -146,13 +138,10 @@
             else:
                 logging.warning(f"Unsupported MCP server type: {server_config['type']}")
                 continue
-                
+
             server = await stack.enter_async_context(server)
             servers.append(server)
-<<<<<<< HEAD
-=======
-            
->>>>>>> bd9902f4
+
         openai_tools = await run(servers)
 
     return openai_tools